# Licensed under the Apache License, Version 2.0 (the "License");
# you may not use this file except in compliance with the License.
# You may obtain a copy of the License at
#
#    http://www.apache.org/licenses/LICENSE-2.0
#
# Unless required by applicable law or agreed to in writing, software
# distributed under the License is distributed on an "AS IS" BASIS,
# WITHOUT WARRANTIES OR CONDITIONS OF ANY KIND, either express or
# implied.
# See the License for the specific language governing permissions and
# limitations under the License.

"""
Test using the NIST Test Vectors
"""

from __future__ import absolute_import, division, print_function

import binascii
import itertools
import os

import pytest

from cryptography.primitives.block import BlockCipher, ciphers, modes

from ..utils import load_nist_vectors_from_file


def parameterize_encrypt_test(cipher, vector_type, params, fnames):
    return pytest.mark.parametrize(params,
        list(itertools.chain.from_iterable(
            load_nist_vectors_from_file(
                os.path.join(cipher, vector_type, fname),
                "ENCRYPT",
                params
            )
            for fname in fnames
        ))
    )


class TestAES_CBC(object):
    @parameterize_encrypt_test(
        "AES", "KAT",
<<<<<<< HEAD
        ["key", "iv", "plaintext", "ciphertext"],
=======
        ("key", "iv", "plaintext", "ciphertext"),
>>>>>>> 180606f3
        [
            "CBCGFSbox128.rsp",
            "CBCGFSbox192.rsp",
            "CBCGFSbox256.rsp",
            "CBCKeySbox128.rsp",
            "CBCKeySbox192.rsp",
            "CBCKeySbox256.rsp",
            "CBCVarKey128.rsp",
            "CBCVarKey192.rsp",
            "CBCVarKey256.rsp",
            "CBCVarTxt128.rsp",
            "CBCVarTxt192.rsp",
            "CBCVarTxt256.rsp",
        ]
    )
    def test_KAT(self, key, iv, plaintext, ciphertext):
        cipher = BlockCipher(
            ciphers.AES(binascii.unhexlify(key)),
            modes.CBC(binascii.unhexlify(iv)),
        )
        actual_ciphertext = cipher.encrypt(binascii.unhexlify(plaintext))
        actual_ciphertext += cipher.finalize()
        assert binascii.hexlify(actual_ciphertext) == ciphertext

    @parameterize_encrypt_test(
        "AES", "MMT",
<<<<<<< HEAD
        ["key", "iv", "plaintext", "ciphertext"],
=======
        ("key", "iv", "plaintext", "ciphertext"),
>>>>>>> 180606f3
        [
            "CBCMMT128.rsp",
            "CBCMMT192.rsp",
            "CBCMMT256.rsp",
        ]
    )
    def test_MMT(self, key, iv, plaintext, ciphertext):
        cipher = BlockCipher(
            ciphers.AES(binascii.unhexlify(key)),
            modes.CBC(binascii.unhexlify(iv)),
        )
        actual_ciphertext = cipher.encrypt(binascii.unhexlify(plaintext))
        actual_ciphertext += cipher.finalize()
        assert binascii.hexlify(actual_ciphertext) == ciphertext


class TestTripleDES_CBC(object):
    @parameterize_encrypt_test(
        "3DES", "KAT",
        ["keys", "iv", "plaintext", "ciphertext"],
        [
            "TCBCinvperm.rsp",
            "TCBCpermop.rsp",
            "TCBCsubtab.rsp",
            "TCBCvarkey.rsp",
            "TCBCvartext.rsp",
        ]
    )
    def test_KAT_1(self, keys, iv, plaintext, ciphertext):
        cipher = BlockCipher(
            ciphers.TripleDES(binascii.unhexlify(keys)),
            modes.CBC(binascii.unhexlify(iv)),
        )
        actual_ciphertext = cipher.encrypt(binascii.unhexlify(plaintext))
        actual_ciphertext += cipher.finalize()
        assert binascii.hexlify(actual_ciphertext) == ciphertext

    @parameterize_encrypt_test(
        "3DES", "KAT",
        ["keys", "iv1", "iv2", "iv3", "plaintext", "ciphertext3"],
        [
            "TCBCIpermop.rsp",
            "TCBCIsubtab.rsp",
            "TCBCIvarkey.rsp",
            "TCBCIvartext.rsp",
        ]
    )
    def test_KAT_2(self, keys, iv1, iv2, iv3, plaintext, ciphertext3):
        cipher = BlockCipher(
            ciphers.TripleDES(binascii.unhexlify(keys)),
            modes.CBC(binascii.unhexlify(iv1 + iv2 + iv3)),
        )
        actual_ciphertext = cipher.encrypt(binascii.unhexlify(plaintext))
        actual_ciphertext += cipher.finalize()
        assert binascii.hexlify(actual_ciphertext) == ciphertext3

    @parameterize_encrypt_test(
        "3DES", "KAT",
        ["keys", "iv1", "iv2", "iv3", "plaintext1", "ciphertext3"],
        [
            "TCBCIinvperm.rsp",
        ]
    )
    def test_KAT_3(self, keys, iv1, iv2, iv3, plaintext1, ciphertext3):
        cipher = BlockCipher(
            ciphers.TripleDES(binascii.unhexlify(keys)),
            modes.CBC(binascii.unhexlify(iv1 + iv2 + iv3)),
        )
        actual_ciphertext = cipher.encrypt(binascii.unhexlify(plaintext1))
        actual_ciphertext += cipher.finalize()
        assert binascii.hexlify(actual_ciphertext) == ciphertext3

    @parameterize_encrypt_test(
        "3DES", "MMT",
        ["key1", "key2", "key3", "iv1", "iv2", "iv3", "plaintext", "ciphertext"],
        [
            "TCBCIMMT1.rsp",
            "TCBCIMMT2.rsp",
            "TCBCIMMT3.rsp",
        ]
    )
    def test_MMT_1(self, key1, key2, key3, iv1, iv2, iv3, plaintext, ciphertext):
        cipher = BlockCipher(
            ciphers.TripleDES(binascii.unhexlify(key1 + key2 + key3)),
            modes.CBC(binascii.unhexlify(iv1 + iv2 + iv3)),
        )
        actual_ciphertext = cipher.encrypt(binascii.unhexlify(plaintext))
        actual_ciphertext += cipher.finalize()
        assert binascii.hexlify(actual_ciphertext) == ciphertext

    @parameterize_encrypt_test(
        "3DES", "MMT",
        ["key1", "key2", "key3", "iv", "plaintext", "ciphertext"],
        [
            "TCBCMMT1.rsp",
            "TCBCMMT2.rsp",
            "TCBCMMT3.rsp",
        ]
    )
    def test_MMT_2(self, key1, key2, key3, iv, plaintext, ciphertext):
        cipher = BlockCipher(
            ciphers.TripleDES(binascii.unhexlify(key1 + key2 + key3)),
            modes.CBC(binascii.unhexlify(iv)),
        )
        actual_ciphertext = cipher.encrypt(binascii.unhexlify(plaintext))
        actual_ciphertext += cipher.finalize()
        assert binascii.hexlify(actual_ciphertext) == ciphertext<|MERGE_RESOLUTION|>--- conflicted
+++ resolved
@@ -44,11 +44,7 @@
 class TestAES_CBC(object):
     @parameterize_encrypt_test(
         "AES", "KAT",
-<<<<<<< HEAD
-        ["key", "iv", "plaintext", "ciphertext"],
-=======
         ("key", "iv", "plaintext", "ciphertext"),
->>>>>>> 180606f3
         [
             "CBCGFSbox128.rsp",
             "CBCGFSbox192.rsp",
@@ -75,11 +71,7 @@
 
     @parameterize_encrypt_test(
         "AES", "MMT",
-<<<<<<< HEAD
-        ["key", "iv", "plaintext", "ciphertext"],
-=======
         ("key", "iv", "plaintext", "ciphertext"),
->>>>>>> 180606f3
         [
             "CBCMMT128.rsp",
             "CBCMMT192.rsp",
