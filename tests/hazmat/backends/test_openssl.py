# Licensed under the Apache License, Version 2.0 (the "License");
# you may not use this file except in compliance with the License.
# You may obtain a copy of the License at
#
#    http://www.apache.org/licenses/LICENSE-2.0
#
# Unless required by applicable law or agreed to in writing, software
# distributed under the License is distributed on an "AS IS" BASIS,
# WITHOUT WARRANTIES OR CONDITIONS OF ANY KIND, either express or
# implied.
# See the License for the specific language governing permissions and
# limitations under the License.

import pytest

from cryptography import utils
from cryptography.exceptions import UnsupportedAlgorithm
from cryptography.hazmat.backends import default_backend
from cryptography.hazmat.backends.openssl.backend import backend, Backend
from cryptography.hazmat.primitives import interfaces
from cryptography.hazmat.primitives.ciphers import Cipher
from cryptography.hazmat.primitives.ciphers.algorithms import AES
from cryptography.hazmat.primitives.ciphers.modes import CBC


@utils.register_interface(interfaces.Mode)
class DummyMode(object):
<<<<<<< HEAD
    def validate_for_algorithm(self, algorithm):
        pass
=======
    name = "dummy-mode"
>>>>>>> 522487e5


@utils.register_interface(interfaces.CipherAlgorithm)
class DummyCipher(object):
    name = "dummy-cipher"


class TestOpenSSL(object):
    def test_backend_exists(self):
        assert backend

    def test_is_default(self):
        assert backend == default_backend()

    def test_openssl_version_text(self):
        """
        This test checks the value of OPENSSL_VERSION_TEXT.

        Unfortunately, this define does not appear to have a
        formal content definition, so for now we'll test to see
        if it starts with OpenSSL as that appears to be true
        for every OpenSSL.
        """
        assert backend.openssl_version_text().startswith("OpenSSL")

    def test_supports_cipher(self):
        assert backend.cipher_supported(None, None) is False

    def test_register_duplicate_cipher_adapter(self):
        with pytest.raises(ValueError):
            backend.register_cipher_adapter(AES, CBC, None)

    def test_instances_share_ffi(self):
        b = Backend()
        assert b.ffi is backend.ffi
        assert b.lib is backend.lib

    @pytest.mark.parametrize("mode", [DummyMode(), None])
    def test_nonexistent_cipher(self, mode):
        b = Backend()
        b.register_cipher_adapter(
            DummyCipher,
            type(mode),
            lambda backend, cipher, mode: backend.ffi.NULL
        )
        cipher = Cipher(
            DummyCipher(), mode, backend=b,
        )
        with pytest.raises(UnsupportedAlgorithm):
            cipher.encryptor()

    def test_handle_unknown_error(self):
        with pytest.raises(SystemError):
            backend._handle_error_code(0, 0, 0)

        with pytest.raises(SystemError):
            backend._handle_error_code(backend.lib.ERR_LIB_EVP, 0, 0)

        with pytest.raises(SystemError):
            backend._handle_error_code(
                backend.lib.ERR_LIB_EVP,
                backend.lib.EVP_F_EVP_ENCRYPTFINAL_EX,
                0
            )

        with pytest.raises(SystemError):
            backend._handle_error_code(
                backend.lib.ERR_LIB_EVP,
                backend.lib.EVP_F_EVP_DECRYPTFINAL_EX,
                0
            )<|MERGE_RESOLUTION|>--- conflicted
+++ resolved
@@ -25,12 +25,10 @@
 
 @utils.register_interface(interfaces.Mode)
 class DummyMode(object):
-<<<<<<< HEAD
+    name = "dummy-mode"
+
     def validate_for_algorithm(self, algorithm):
         pass
-=======
-    name = "dummy-mode"
->>>>>>> 522487e5
 
 
 @utils.register_interface(interfaces.CipherAlgorithm)
